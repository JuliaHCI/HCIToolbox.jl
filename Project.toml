--- conflicted
+++ resolved
@@ -10,10 +10,7 @@
 Statistics = "10745b16-79ce-11e8-11f9-7d13ad32a3b2"
 
 [compat]
-<<<<<<< HEAD
 MultivariateStats = "0.7"
-=======
 NMF = "0.4"
 Images = "0.20"
->>>>>>> 6a613f70
 julia = "1.3"