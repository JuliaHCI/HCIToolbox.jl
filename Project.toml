name = "HCIToolbox"
uuid = "b6cd55e5-4d02-4e12-b82c-005f67e784bf"
authors = ["Miles Lucas <mdlucas@hawaii.edu>"]
version = "0.1.0"

[deps]
Images = "916415d5-f1e6-5110-898d-aaa5f9f070e0"
MultivariateStats = "6f286f6a-111f-5878-ab1e-185364afe411"
NMF = "6ef6ca0d-6ad7-5ff6-b225-e928bfa0a386"
Statistics = "10745b16-79ce-11e8-11f9-7d13ad32a3b2"

[compat]
<<<<<<< HEAD
NMF = "0.4"
=======
Images = "0.20"
>>>>>>> cee5786e
julia = "1.3"<|MERGE_RESOLUTION|>--- conflicted
+++ resolved
@@ -10,9 +10,6 @@
 Statistics = "10745b16-79ce-11e8-11f9-7d13ad32a3b2"
 
 [compat]
-<<<<<<< HEAD
 NMF = "0.4"
-=======
 Images = "0.20"
->>>>>>> cee5786e
 julia = "1.3"